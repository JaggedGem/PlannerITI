import "dotenv/config";

// Read environment variables set in eas.json
module.exports = () => {
  const appVariant = process.env.APP_VARIANT || 'production';
  const androidPackage = process.env.ANDROID_PACKAGE || 'me.jagged.planneriti';
  const iosBundleIdentifier = process.env.IOS_BUNDLE_IDENTIFIER || 'me.jagged.planneriti';

  // Use the environment variables directly - they already have the variant suffix
  const variantConfig = {
    androidPackage,
    iosBundleIdentifier,
  };

  // Set app name based on variant
  const appName = appVariant === 'beta' ? 'PlannerITI Beta' : 
                  appVariant === 'development' ? 'PlannerITI Dev' : 
                  'PlannerITI';

  return {
    expo: {
      name: appName,
      slug: "PlannerITI",
<<<<<<< HEAD
      version: "1.1.1",
=======
      version: "1.1.1-beta.1",
>>>>>>> 3f23e82b
      orientation: "portrait",
      icon: "assets/images/icon.png",
      scheme: "myapp",
      userInterfaceStyle: "automatic",
      newArchEnabled: true,
      ios: {
        supportsTablet: true,
        bundleIdentifier: variantConfig.iosBundleIdentifier
      },
      android: {
        adaptiveIcon: {
          foregroundImage: "assets/images/adaptive-icon.png",
          backgroundColor: "#232433"
        },
        package: variantConfig.androidPackage
      },
      plugins: [
        "expo-router",
        [
          "expo-splash-screen",
          {
            "image": "assets/images/splash-icon.png",
            "imageWidth": 200,
            "resizeMode": "contain",
            "backgroundColor": "#232433"
          }
        ]
      ],
      experiments: {
        typedRoutes: true
      },
      extra: {
        router: {
          origin: false
        },
        eas: {
          projectId: "fe01b043-f283-48db-a683-3c5f23546a96"
        },
        environment: appVariant,
        gravatarApiKey: process.env.GRAVATAR_API_KEY,
        apiKey: process.env.API_KEY
      },
      owner: "planneriti",
      runtimeVersion: "1.1.1-beta.1",
      updates: {
        url: "https://u.expo.dev/fe01b043-f283-48db-a683-3c5f23546a96"
      }
    }
  };
};<|MERGE_RESOLUTION|>--- conflicted
+++ resolved
@@ -21,11 +21,7 @@
     expo: {
       name: appName,
       slug: "PlannerITI",
-<<<<<<< HEAD
       version: "1.1.1",
-=======
-      version: "1.1.1-beta.1",
->>>>>>> 3f23e82b
       orientation: "portrait",
       icon: "assets/images/icon.png",
       scheme: "myapp",
