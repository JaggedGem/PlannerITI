--- conflicted
+++ resolved
@@ -47,11 +47,7 @@
     this.isExpoGo = Constants.executionEnvironment === 'storeClient';
     
     // Get the variant from app.config.js
-<<<<<<< HEAD
-    this.configuredVariant = Constants.expoConfig?.extra?.environment || 'development';
-=======
-    this.configuredVariant = 'beta';
->>>>>>> 3f23e82b
+    this.configuredVariant = 'production';
     
     // If running in Expo Go, always use development channel
     if (this.isExpoGo) {
