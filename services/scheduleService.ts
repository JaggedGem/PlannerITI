import AsyncStorage from '@react-native-async-storage/async-storage';
import { Platform, NativeModules } from 'react-native';

export interface Period {
  _id: string;
  starttime: string;
  endtime: string;
}

export interface CustomPeriod extends Period {
  name?: string;
  isCustom: boolean;
  isEnabled: boolean;
  color?: string;
  daysOfWeek?: number[]; // 1-5 for Monday-Friday
}

// Interface for recovery days data structure
export interface RecoveryDay {
  date: string; // format: "YYYY-MM-DD"
  replacedDay: string; // "monday", "tuesday", etc.
  reason: string;
  groupId: string; // if empty, applies to all groups
  groupName: string; // if empty, applies to all groups
  isActive: boolean;
}

export interface ScheduleItem {
  _id: string;
  subjectid: {
    name: string;
  };
  teacherids: {
    name: string;
  };
  classroomids: {
    name: string;
  };
  groupids: {
    name: string;
    entireclass: string;
  };
  cards: {
    period: string;
    weeks: string;
    days: string;
  };
}

interface DaySchedule {
  par: ScheduleItem[];
  impar: ScheduleItem[];
  both: ScheduleItem[];
}

export interface ApiResponse {
  data: {
    monday: { [key: string]: DaySchedule };
    tuesday: { [key: string]: DaySchedule };
    wednesday: { [key: string]: DaySchedule };
    thursday: { [key: string]: DaySchedule };
    friday: { [key: string]: DaySchedule };
    [key: string]: { [key: string]: DaySchedule }; // For weekend recovery days
  };
  periods: Period[];
  recoveryDays?: RecoveryDay[]; // Add recovery days to the API response
}

export interface Group {
  _id: string;
  id: string;
  name: string;
  diriginte: {
    name: string;
  };
}

export type SubGroupType = 'Subgroup 1' | 'Subgroup 2';
export type Language = 'en' | 'ro' | 'ru';
export type ScheduleView = 'day' | 'week';

export interface UserSettings {
  group: SubGroupType;
  language: Language;
  selectedGroupId: string;
  selectedGroupName: string;
  scheduleView: ScheduleView;
  customPeriods: CustomPeriod[];
}

// New interface for Subject
export interface Subject {
  id: string;
  name: string;
  isCustom?: boolean;
}

const API_BASE_URL = 'https://orar-api.ceiti.md/v1';

export const DAYS_MAP = {
  1: 'monday',
  2: 'tuesday',
  3: 'wednesday',
  4: 'thursday',
  5: 'friday'
} as const;

export const DAYS_MAP_INVERSE = {
  'monday': 1,
  'tuesday': 2,
  'wednesday': 3,
  'thursday': 4,
  'friday': 5
} as const;

// Initial reference date for week calculation (September 2, 2024)
const REFERENCE_DATE = new Date(2024, 8, 2); // Note: Month is 0-based, so 8 is September

// Export the cache keys so they can be accessed from outside
export const CACHE_KEYS = {
  SCHEDULE_PREFIX: 'schedule_cache_',
  SETTINGS: 'user_settings',
  LAST_FETCH_PREFIX: 'last_schedule_fetch_',
  GROUPS: 'groups_cache',
  RECOVERY_DAYS: 'recovery_days_cache',
  LAST_RECOVERY_SYNC: 'last_recovery_days_sync',
  SUBJECTS: 'subjects_cache' // New cache key for subjects
};

const CACHE_EXPIRY = 3 * 24 * 60 * 60 * 1000; // 3 days in milliseconds
const DEFAULT_GROUP_NAME = 'P-2412';

const PERIOD_TIMES_CACHE_KEY = 'period_times_cache';
const LAST_PERIOD_SYNC_KEY = 'last_period_sync';
const PERIOD_SYNC_INTERVAL = 24 * 60 * 60 * 1000; // 24 hours in milliseconds
const RECOVERY_DAYS_SYNC_INTERVAL = 24 * 60 * 60 * 1000; // 24 hours in milliseconds

type SettingsListener = () => void;

interface PeriodTime {
  period: number;
  starttime: string;
  endtime: string;
}

interface PeriodTimes {
  monday: PeriodTime[];
  tuesday: PeriodTime[];
  wednesday: PeriodTime[];
  thursday: PeriodTime[];
  friday: PeriodTime[];
}

// Add platform-specific language detection
const getSystemLanguage = (): Language => {
  try {
    const locale = Platform.select({
      ios: NativeModules.SettingsManager.settings.AppleLocale,
      android: NativeModules.I18nManager.localeIdentifier,
      default: navigator?.language || 'en'
    }) || 'en';

    // Convert locale to our supported languages
    const lang = locale.toLowerCase().split(/[-_]/)[0];
    if (lang === 'ru') return 'ru';
    if (lang === 'ro' || lang === 'mo') return 'ro';
    return 'en';
  } catch (error) {
    return 'en';
  }
};

export const scheduleService = {
  // Default settings
  settings: {
    group: 'Subgroup 2' as SubGroupType,
    language: getSystemLanguage(),
    selectedGroupId: '',  // Will be set dynamically after fetching groups
    selectedGroupName: DEFAULT_GROUP_NAME,
    scheduleView: 'day' as ScheduleView,
    customPeriods: [] as CustomPeriod[]
  },  
  // Expose cache keys as a property of the service for external access
  CACHE_KEYS,
  
  listeners: new Set<SettingsListener>(),
  cachedGroups: [] as Group[],
  cachedRecoveryDays: [] as RecoveryDay[],
  cachedSubjects: [] as Subject[],

  subscribe(listener: SettingsListener) {
    this.listeners.add(listener);
    return () => {
      this.listeners.delete(listener);
    };
  },

  notifyListeners() {
    this.listeners.forEach(listener => listener());
  },

  async loadSettings() {
    try {
      const savedSettings = await AsyncStorage.getItem(CACHE_KEYS.SETTINGS);
      if (savedSettings) {
        this.settings = { ...this.settings, ...JSON.parse(savedSettings) };
        this.notifyListeners();
      }
      
      // If we have a group name but no ID, try to fetch the ID
      if (!this.settings.selectedGroupId && this.settings.selectedGroupName) {
        await this.findAndSetDefaultGroup(this.settings.selectedGroupName);
      }
    } catch (error) {
      // Silent error handling
    }
  },
  
  async saveSettings() {
    try {
      await AsyncStorage.setItem(CACHE_KEYS.SETTINGS, JSON.stringify(this.settings));
    } catch (error) {
      // Silent error handling
    }
  },

  updateSettings(newSettings: Partial<UserSettings>) {
    this.settings = { ...this.settings, ...newSettings };
    this.saveSettings();
    this.notifyListeners();
  },

  getSettings(): UserSettings {
    return { ...this.settings };
  },

  async getCachedSchedule(groupId: string): Promise<ApiResponse | null> {
    try {
      // Get both schedule and recovery days from cache at once
      const [cachedData, cachedRecoveryDays] = await Promise.all([
        AsyncStorage.getItem(CACHE_KEYS.SCHEDULE_PREFIX + groupId),
        AsyncStorage.getItem(CACHE_KEYS.RECOVERY_DAYS)
      ]);

      if (cachedData) {
        const data = JSON.parse(cachedData);
        
        // Update cached recovery days in memory if available
        if (cachedRecoveryDays) {
          this.cachedRecoveryDays = JSON.parse(cachedRecoveryDays);
        }
        
        // Include recovery days in the response
        data.recoveryDays = this.cachedRecoveryDays;
        
        return data;
      }
      return null;
    } catch (error) {
      // Silent error handling
      return null;
    }
  },

  async cacheSchedule(groupId: string, data: ApiResponse) {
    try {
      // Cache the schedule data with recovery days already integrated
      await AsyncStorage.setItem(CACHE_KEYS.SCHEDULE_PREFIX + groupId, JSON.stringify(data));
      await AsyncStorage.setItem(CACHE_KEYS.LAST_FETCH_PREFIX + groupId, new Date().toISOString());
    } catch (error) {
      // Silent error handling
    }
  },

  async shouldRefetchSchedule(groupId: string): Promise<boolean> {
    try {
      const lastFetch = await AsyncStorage.getItem(CACHE_KEYS.LAST_FETCH_PREFIX + groupId);
      if (!lastFetch) return true;

      const lastFetchDate = new Date(lastFetch);
      const now = new Date();
      return now.getTime() - lastFetchDate.getTime() > CACHE_EXPIRY;
    } catch (error) {
      // Silent error handling
      return true;
    }
  },

  async getGroups(): Promise<Group[]> {
    try {
      // Return cached groups if available
      if (this.cachedGroups.length > 0) {
        return this.cachedGroups;
      }

      // Try to get cached groups first
      const cachedGroups = await AsyncStorage.getItem(CACHE_KEYS.GROUPS);
      
      if (cachedGroups) {
        this.cachedGroups = JSON.parse(cachedGroups);
        
        // If we have a group name but no ID, set it now that we have groups data
        if (!this.settings.selectedGroupId && this.settings.selectedGroupName) {
          await this.findAndSetDefaultGroup(this.settings.selectedGroupName);
        }
        
        return this.cachedGroups;
      }
      
      // If no cached groups, fetch from API
      const response = await fetch(`${API_BASE_URL}/grupe`);
      if (!response.ok) {
        throw new Error('Failed to fetch groups');
      }
      
      const groups: Group[] = await response.json();
      
      // Cache the groups for later use
      await AsyncStorage.setItem(CACHE_KEYS.GROUPS, JSON.stringify(groups));
      this.cachedGroups = groups;
      
      // Set default group ID if needed
      if (!this.settings.selectedGroupId && this.settings.selectedGroupName) {
        await this.findAndSetDefaultGroup(this.settings.selectedGroupName);
      }
      
      return groups;
    } catch (error) {
      // Silent error handling
      return [];
    }
  },
  
  async findAndSetDefaultGroup(targetName: string = DEFAULT_GROUP_NAME) {
    try {
      const groups = await this.getGroups();
      const targetGroup = groups.find(group => group.name === targetName);
      
      if (targetGroup) {
        this.updateSettings({
          selectedGroupId: targetGroup._id,
          selectedGroupName: targetGroup.name
        });
        return true;
      }
      
      // If we couldn't find the target group, use the first group
      if (groups.length > 0) {
        this.updateSettings({
          selectedGroupId: groups[0]._id,
          selectedGroupName: groups[0].name
        });
        return true;
      }
      
      return false;
    } catch (error) {
      // Silent error handling
      return false;
    }
  },

  async getClassSchedule(groupId: string = '', forceRefresh: boolean = false): Promise<ApiResponse> {
    const id = groupId || this.settings.selectedGroupId;
    
    try {
      // Load recovery days into memory first if not already loaded
      if (this.cachedRecoveryDays.length === 0) {
        const cachedRecoveryDays = await AsyncStorage.getItem(CACHE_KEYS.RECOVERY_DAYS);
        if (cachedRecoveryDays) {
          this.cachedRecoveryDays = JSON.parse(cachedRecoveryDays);
        }
      }

      // Get cached schedule data
      const cachedData = await this.getCachedSchedule(id);
      
      // Check if we need to refresh the cache in the background
      const shouldRefetch = await this.shouldRefetchSchedule(id);
      
      if (shouldRefetch || forceRefresh) {
        // Fetch new data in the background
        this.fetchAndCacheSchedule(id).catch(() => {});
        // Also refresh recovery days in background if needed
        this.syncRecoveryDays().catch(() => {});
        // Sync period times to ensure we have the latest data
        this.syncPeriodTimes().catch(() => {});
      }
      
      // Return cached data as schedule response
      if (cachedData) {
        return this.transformScheduleData(cachedData);
      }

      // If no cached data, try to fetch (this will only happen on first run)
      const freshData = await this.fetchAndCacheSchedule(id);
      // Ensure period times are synced on first run
      await this.syncPeriodTimes();
      return this.transformScheduleData(freshData);
    } catch (error) {
      // Silent error handling
      throw error;
    }
  },

  transformScheduleData(data: ApiResponse): ApiResponse {
    // Create a deep copy of the data
    const transformedData: ApiResponse = {
      ...data,
      data: { ...data.data }
    };

    // Process recovery days if we have them
    if (this.cachedRecoveryDays.length > 0) {
      this.cachedRecoveryDays.forEach(rd => {
        if (!rd.isActive || (rd.groupId !== '' && rd.groupId !== this.settings.selectedGroupId)) {
          return;
        }

        const date = new Date(rd.date);
        const dayIndex = date.getDay();
        
        // Only process weekend recovery days
        if (dayIndex !== 0 && dayIndex !== 6) {
          return;
        }

        const weekendKey = `weekend_${rd.date}`;
        const replacedDay = rd.replacedDay.toLowerCase() as keyof ApiResponse['data'];
        
        if (replacedDay in data.data) {
          // Copy the schedule from the replaced day
          transformedData.data[weekendKey] = JSON.parse(JSON.stringify(data.data[replacedDay]));
          
          // Mark all periods as recovery day items
          Object.values(transformedData.data[weekendKey]).forEach(schedules => {
            ['both', 'par', 'impar'].forEach(weekType => {
              (schedules as any)[weekType].forEach((item: any) => {
                item.isRecoveryDay = true;
                item.recoveryInfo = {
                  reason: rd.reason,
                  replacedDay: rd.replacedDay,
                  date: rd.date
                };
              });
            });
          });
        }
      });
    }

    transformedData.recoveryDays = this.cachedRecoveryDays;
    return transformedData;
  },

  async fetchAndCacheSchedule(groupId: string): Promise<ApiResponse> {
    // Check for internet connectivity first
    if (!await this.hasInternetConnection()) {
      throw new Error('No internet connection');
    }

    try {
      const response = await fetch(`${API_BASE_URL}/orar?_id=${groupId}&tip=class`);
      if (!response.ok) {
        throw new Error('Network response was not ok');
      }
      const data = await response.json();
      
      // Ensure recovery days are loaded before caching
      if (this.cachedRecoveryDays.length === 0) {
        await this.syncRecoveryDays();
      }
      
      // Apply recovery day transformations
      const transformedData = this.transformScheduleData(data);
      
      // Extract and store unique subjects
      await this.extractAndStoreSubjects(transformedData);
      
      await this.cacheSchedule(groupId, transformedData);
      return transformedData;
    } catch (error) {
      // Silent error handling
      throw error;
    }
  },

  async extractAndStoreSubjects(data: ApiResponse): Promise<void> {
    try {
      const subjects = new Map<string, Subject>();
      
      // Process each day in the schedule
      Object.values(data.data).forEach(daySchedule => {
        // Process each period in the day
        Object.values(daySchedule).forEach(schedules => {
          // Process schedules for both, even and odd weeks
          ['both', 'par', 'impar'].forEach(weekType => {
            const items = (schedules as any)[weekType] as ScheduleItem[];
            items.forEach(item => {
              const subjectName = item.subjectid.name;
              const subjectId = `subject_${subjectName.replace(/\s+/g, '_').toLowerCase()}`;
              
              if (!subjects.has(subjectId)) {
                subjects.set(subjectId, {
                  id: subjectId,
                  name: subjectName
                });
              }
            });
          });
        });
      });
      
      // Add custom periods as subjects
      this.settings.customPeriods.forEach(period => {
        const customId = `custom_${period._id}`;
        if (!subjects.has(customId) && period.name) {
          subjects.set(customId, {
            id: customId,
            name: period.name,
            isCustom: true
          });
        }
      });
      
      // Convert map to array and store
      this.cachedSubjects = Array.from(subjects.values());
      await AsyncStorage.setItem(CACHE_KEYS.SUBJECTS, JSON.stringify(this.cachedSubjects));
    } catch (error) {
      console.error('Error extracting subjects:', error);
    }
  },
  
  // Get the list of unique subjects
  async getSubjects(): Promise<Subject[]> {
    try {
      // Return cached subjects if available
      if (this.cachedSubjects.length > 0) {
        return this.cachedSubjects;
      }
      
      // Try to load subjects from storage
      const cachedSubjects = await AsyncStorage.getItem(CACHE_KEYS.SUBJECTS);
      if (cachedSubjects) {
        this.cachedSubjects = JSON.parse(cachedSubjects);
        return this.cachedSubjects;
      }
      
      // If no cached subjects and we have schedule data, extract subjects
      if (this.settings.selectedGroupId) {
        const scheduleData = await this.getClassSchedule(this.settings.selectedGroupId);
        await this.extractAndStoreSubjects(scheduleData);
        return this.cachedSubjects;
      }
      
      return [];
    } catch (error) {
      console.error('Error getting subjects:', error);
      return [];
    }
  },
  
  // Add a custom subject
  async addCustomSubject(name: string): Promise<Subject> {
    const newSubject: Subject = {
      id: `custom_subject_${Date.now()}`,
      name,
      isCustom: true
    };
    
    this.cachedSubjects.push(newSubject);
    await AsyncStorage.setItem(CACHE_KEYS.SUBJECTS, JSON.stringify(this.cachedSubjects));
    return newSubject;
  },
  
  // Update a subject
  async updateSubject(id: string, updates: Partial<Subject>): Promise<boolean> {
    const index = this.cachedSubjects.findIndex(s => s.id === id);
    if (index !== -1) {
      this.cachedSubjects[index] = {
        ...this.cachedSubjects[index],
        ...updates
      };
      await AsyncStorage.setItem(CACHE_KEYS.SUBJECTS, JSON.stringify(this.cachedSubjects));
      return true;
    }
    return false;
  },
  
  // Delete a custom subject
  async deleteCustomSubject(id: string): Promise<boolean> {
    const index = this.cachedSubjects.findIndex(s => s.id === id && s.isCustom);
    if (index !== -1) {
      this.cachedSubjects.splice(index, 1);
      await AsyncStorage.setItem(CACHE_KEYS.SUBJECTS, JSON.stringify(this.cachedSubjects));
      return true;
    }
    return false;
  },

  async hasInternetConnection(): Promise<boolean> {
    try {
      if (Platform.OS !== 'web') {
        const controller = new AbortController();
        const timeoutId = setTimeout(() => controller.abort(), 5000);

        try {
          const response = await fetch(`${API_BASE_URL}/grupe`, {
            method: 'HEAD',
            signal: controller.signal
          });
          clearTimeout(timeoutId);
          return response.ok;
        } catch (error: unknown) {
          if (error instanceof Error && error.name === 'AbortError') {
            // Handle timeout
            return false;
          }
          throw error;
        }
      }
      return navigator.onLine;
    } catch (error) {
      return false;
    }
  },

  async getPeriodTimes(): Promise<PeriodTimes | null> {
    try {
      const cachedTimes = await AsyncStorage.getItem(PERIOD_TIMES_CACHE_KEY);
      if (cachedTimes) {
        return JSON.parse(cachedTimes);
      }
      return null;
    } catch (error) {
      return null;
    }
  },

  async syncPeriodTimes(): Promise<void> {
    try {
      // Check if we need to sync
      const lastSync = await AsyncStorage.getItem(LAST_PERIOD_SYNC_KEY);
      if (lastSync) {
        const lastSyncTime = new Date(lastSync).getTime();
        if (Date.now() - lastSyncTime < PERIOD_SYNC_INTERVAL) {
          return;
        }
      }

      // Fetch new period times
      const response = await fetch('https://papi.jagged.me/api/schedule');
      if (!response.ok) throw new Error('Failed to fetch period times');
      
      const periodTimes = await response.json();
      await AsyncStorage.setItem(PERIOD_TIMES_CACHE_KEY, JSON.stringify(periodTimes));
      await AsyncStorage.setItem(LAST_PERIOD_SYNC_KEY, new Date().toISOString());
    } catch (error) {
      // Silent error handling - will use cached times or fall back to default times
    }
  },

  // Recovery Days feature implementation
  async getRecoveryDays(): Promise<RecoveryDay[]> {
    try {
      // Return cached recovery days if available
      if (this.cachedRecoveryDays.length > 0) {
        return this.cachedRecoveryDays;
      }

      // Try to get cached recovery days first
      const cachedRecoveryDays = await AsyncStorage.getItem(CACHE_KEYS.RECOVERY_DAYS);
      if (cachedRecoveryDays) {
        this.cachedRecoveryDays = JSON.parse(cachedRecoveryDays);
        return this.cachedRecoveryDays;
      }
      
      // If no cached recovery days, fetch from API
      await this.syncRecoveryDays();
      return this.cachedRecoveryDays;
    } catch (error) {
      // Silent error handling
      return [];
    }
  },

  async syncRecoveryDays(): Promise<void> {
    try {
      // Check if we need to sync
      const lastSync = await AsyncStorage.getItem(CACHE_KEYS.LAST_RECOVERY_SYNC);
      if (lastSync) {
        const lastSyncTime = new Date(lastSync).getTime();
        if (Date.now() - lastSyncTime < RECOVERY_DAYS_SYNC_INTERVAL) {
          return;
        }
      }

      // Check for internet connectivity
      if (!await this.hasInternetConnection()) {
        return;
      }

      // Fetch recovery days
      const response = await fetch('https://papi.jagged.me/api/recovery-days');
      if (!response.ok) throw new Error('Failed to fetch recovery days');
      
      const recoveryDays: RecoveryDay[] = await response.json();
      
      // Cache the recovery days
      await AsyncStorage.setItem(CACHE_KEYS.RECOVERY_DAYS, JSON.stringify(recoveryDays));
      await AsyncStorage.setItem(CACHE_KEYS.LAST_RECOVERY_SYNC, new Date().toISOString());
      
      this.cachedRecoveryDays = recoveryDays;
      
      // Refresh the schedule cache with the new recovery days
      if (this.settings.selectedGroupId) {
        const cachedData = await this.getCachedSchedule(this.settings.selectedGroupId);
        if (cachedData) {
          const transformedData = this.transformScheduleData(cachedData);
          await this.cacheSchedule(this.settings.selectedGroupId, transformedData);
        }
      }
    } catch (error) {
      // Silent error handling - will use cached recovery days or return empty array
    }
  },

  // Check if a specific date is a recovery day
  isRecoveryDay(date: Date): RecoveryDay | null {
    const dateString = date.toISOString().split('T')[0]; // Format as YYYY-MM-DD
    
    // Find a matching recovery day that is active and applies to the current group
    const recoveryDay = this.cachedRecoveryDays.find(day => 
      day.date === dateString && 
      day.isActive && 
      (day.groupId === '' || day.groupId === this.settings.selectedGroupId)
    );
    
    return recoveryDay || null;
  },

  async getScheduleForDay(data: ApiResponse, dayName: keyof ApiResponse['data'] | undefined, date?: Date) {
    if (!dayName) return [];

    const result: Array<{
      period: string;
      startTime: string;
      endTime: string;
      className: string;
      teacherName: string;
      roomNumber: string;
      isEvenWeek?: boolean;
      group?: string;
      _height?: number;
      hasNextItem?: boolean;
      isCustom?: boolean;
      color?: string;
      isRecoveryDay?: boolean;
      recoveryReason?: string;
      replacedDayName?: string;
    }> = [];

    const daySchedule = data.data[dayName];
    if (!daySchedule) return result;

    // Get period times from the custom API first
    const customPeriodTimes = await this.getPeriodTimes();
    // Convert dayName to string and determine corresponding day for API
    const dayOfWeekStr = typeof dayName === 'string' && dayName.includes('weekend') 
      ? 'monday' 
      : dayName as string; // Cast as string since we know it's a string key

    // Process each period synchronously since we already have all the data
    Object.entries(daySchedule).forEach(([periodNum, schedules]) => {
      const processScheduleItem = (item: ScheduleItem & { isRecoveryDay?: boolean; recoveryInfo?: any }, isEvenWeek?: boolean) => {
        const itemGroup = item.groupids.name;
        
        // Fix encoding and ensure we catch all variants of "entire class"
        const entireClassVariants = ['Clasă intreagă', 'Clas intreag', 'Clasa intreaga', 'Clasă întreagă', 'Clas întreag', 'Întreaga clasă', 'Class'];
        const entireClass = entireClassVariants.some(variant => 
          itemGroup.toLowerCase().includes(variant.toLowerCase()) || 
          itemGroup.toLowerCase().includes('intreag')
        );
        
        // Map API group naming to our app's naming convention
        let compareItemGroup = itemGroup;
        if (itemGroup.includes('Grupa 1') || itemGroup === 'Grupa 1') {
          compareItemGroup = 'Subgroup 1';
        } else if (itemGroup.includes('Grupa 2') || itemGroup === 'Grupa 2') {
          compareItemGroup = 'Subgroup 2';
        }
        
        // Only skip if not entireClass AND does not match selected subgroup
        if (!entireClass && compareItemGroup !== this.settings.group) {
          return;
        }

        // Try to get period times from custom API first, then fall back to original data
        let startTime = '';
        let endTime = '';
        
        if (customPeriodTimes && customPeriodTimes[dayOfWeekStr as keyof PeriodTimes]) {
          // Find the matching period in the custom period times
          const periodsForDay = customPeriodTimes[dayOfWeekStr as keyof PeriodTimes];
          const customPeriod = periodsForDay.find((p: PeriodTime) => p.period === parseInt(periodNum) - 1);
          if (customPeriod) {
            startTime = customPeriod.starttime;
            endTime = customPeriod.endtime;
          }
        }
        
        // Fall back to original period times if custom times not available
        if (!startTime || !endTime) {
          const periodIndex = parseInt(periodNum) - 1;
          const periodData = data.periods[periodIndex];
          startTime = periodData.starttime;
          endTime = periodData.endtime;
        }

        // If this is a recovery day item and it's the first period, add the info banner
        if (item.isRecoveryDay && periodNum === '1' && item.recoveryInfo) {
          result.push({
            period: 'recovery-info',
            startTime: '00:00',
            endTime: '00:01',
            className: `Recovery Day: ${item.recoveryInfo.reason}`,
            teacherName: '',
            roomNumber: '',
            isCustom: true,
            color: '#FF5733',
            isRecoveryDay: true,
            recoveryReason: item.recoveryInfo.reason,
            replacedDayName: item.recoveryInfo.replacedDay
          });
        }

        result.push({
          period: periodNum.toString(),
          startTime: startTime,
          endTime: endTime,
          className: item.subjectid.name,
          teacherName: item.teacherids.name,
          roomNumber: item.classroomids.name,
          isEvenWeek,
          group: compareItemGroup,
          isRecoveryDay: item.isRecoveryDay,
          recoveryReason: item.recoveryInfo?.reason,
          replacedDayName: item.recoveryInfo?.replacedDay
        });
      };

      // Process all items for the current period
      schedules.both.forEach(item => processScheduleItem(item));
      schedules.par.forEach(item => processScheduleItem(item, true));
      schedules.impar.forEach(item => processScheduleItem(item, false));
    });

    // Add custom periods if they exist and are enabled
    if (date && this.settings.customPeriods.length > 0) {
      const currentDayOfWeek = date.getDay();
      // Map JavaScript's day (0=Sunday) to our days (1=Monday, 5=Friday)
      const mappedDayOfWeek = currentDayOfWeek === 0 ? 7 : currentDayOfWeek;
      
      this.settings.customPeriods.forEach(customPeriod => {
        // Check if this custom period is enabled and applies to this day
        if (customPeriod.isEnabled && 
            (!customPeriod.daysOfWeek || 
             customPeriod.daysOfWeek.includes(mappedDayOfWeek))) {
          
          result.push({
            period: customPeriod._id,
            startTime: customPeriod.starttime,
            endTime: customPeriod.endtime,
            className: customPeriod.name || 'Custom Period',
            teacherName: '',
            roomNumber: '',
            isCustom: true,
            color: customPeriod.color || '#4CC9F0'
          });
        }
      });
    }

    // Sort schedule by time
    const sortedSchedule = result.sort((a, b) => {
      // Put recovery day info at the top
      if (a.isRecoveryDay && a.period === 'recovery-info') return -1;
      if (b.isRecoveryDay && b.period === 'recovery-info') return 1;
      
      const timeA = a.startTime.split(':').map(Number);
      const timeB = b.startTime.split(':').map(Number);
      return (timeA[0] * 60 + timeA[1]) - (timeB[0] * 60 + timeB[1]);
    });

    // Add hasNextItem flag
    sortedSchedule.forEach((item, index) => {
      item.hasNextItem = index < sortedSchedule.length - 1;
    });

    return sortedSchedule;
  },

  isEvenWeek(date: Date): boolean {
    const d1 = date;
    const d2 = REFERENCE_DATE;
    const perWeek = 7 * 24 * 60 * 60 * 1000;
    const totalWeeks = Math.floor((d1.valueOf() - d2.valueOf()) / perWeek + 1);
    return totalWeeks % 2 === 0;
  },

  // Custom period management
  addCustomPeriod(period: Omit<CustomPeriod, '_id'>) {
    const newPeriod = {
      ...period,
      _id: `custom_${Date.now()}`
    };
    this.settings.customPeriods.push(newPeriod);
    this.saveSettings();
    this.notifyListeners();
    return newPeriod;
  },

  updateCustomPeriod(periodId: string, updates: Partial<CustomPeriod>) {
    const index = this.settings.customPeriods.findIndex(p => p._id === periodId);
    if (index !== -1) {
      this.settings.customPeriods[index] = {
        ...this.settings.customPeriods[index],
        ...updates
      };
      this.saveSettings();
      this.notifyListeners();
      return true;
    }
    return false;
  },

  deleteCustomPeriod(periodId: string) {
    const index = this.settings.customPeriods.findIndex(p => p._id === periodId);
    if (index !== -1) {
      this.settings.customPeriods.splice(index, 1);
      this.saveSettings();
      this.notifyListeners();
      return true;
    }
    return false;
  },

  // Reset settings to defaults
  resetSettings() {
    this.settings = {
      group: 'Subgroup 2',
      language: getSystemLanguage(),
      selectedGroupId: '',
      selectedGroupName: DEFAULT_GROUP_NAME,
      scheduleView: 'day',
      customPeriods: []
    };
    this.saveSettings();
    this.notifyListeners();
  },

  // Force refresh subjects for a specific group
  async refreshSubjects(groupId?: string): Promise<Subject[]> {
    try {
      // Use provided group ID or current selectedGroupId
      const targetGroupId = groupId || this.settings.selectedGroupId;
      
      if (!targetGroupId) {
        return [];
      }
      
      console.log(`Forcing subject refresh for group: ${targetGroupId}`);
      
      // Clear the cached subjects
      this.cachedSubjects = [];
      
      // Get fresh schedule data
      const scheduleData = await this.getClassSchedule(targetGroupId, true);
      
      // Extract and store subjects
      await this.extractAndStoreSubjects(scheduleData);
      
      console.log(`Refreshed subjects: ${this.cachedSubjects.length}`);
      return this.cachedSubjects;
    } catch (error) {
      console.error('Error refreshing subjects:', error);
      return [];
    }
  },
};

// Initialize settings and data from storage
(async () => {
  await scheduleService.loadSettings();
  
  // Load recovery days into memory immediately
  const cachedRecoveryDays = await AsyncStorage.getItem(CACHE_KEYS.RECOVERY_DAYS);
  if (cachedRecoveryDays) {
    scheduleService.cachedRecoveryDays = JSON.parse(cachedRecoveryDays);
  }
  
<<<<<<< HEAD
  // Load subjects into memory immediately
  const cachedSubjects = await AsyncStorage.getItem(CACHE_KEYS.SUBJECTS);
  if (cachedSubjects) {
    scheduleService.cachedSubjects = JSON.parse(cachedSubjects);
  }
  
  scheduleService.syncPeriodTimes(); // Initial sync
  scheduleService.syncRecoveryDays(); // Initial sync of recovery days
=======
  // Sync period times immediately to ensure we have the latest data
  await scheduleService.syncPeriodTimes();
  
  // Initial sync of recovery days
  scheduleService.syncRecoveryDays();
>>>>>>> 8f5d73b7
})();<|MERGE_RESOLUTION|>--- conflicted
+++ resolved
@@ -999,20 +999,15 @@
     scheduleService.cachedRecoveryDays = JSON.parse(cachedRecoveryDays);
   }
   
-<<<<<<< HEAD
   // Load subjects into memory immediately
   const cachedSubjects = await AsyncStorage.getItem(CACHE_KEYS.SUBJECTS);
   if (cachedSubjects) {
     scheduleService.cachedSubjects = JSON.parse(cachedSubjects);
   }
   
-  scheduleService.syncPeriodTimes(); // Initial sync
-  scheduleService.syncRecoveryDays(); // Initial sync of recovery days
-=======
   // Sync period times immediately to ensure we have the latest data
   await scheduleService.syncPeriodTimes();
   
   // Initial sync of recovery days
   scheduleService.syncRecoveryDays();
->>>>>>> 8f5d73b7
 })();